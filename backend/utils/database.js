--- conflicted
+++ resolved
@@ -683,21 +683,6 @@
     });
   }
 
-<<<<<<< HEAD
-  // Persistent usage tracking methods
-  async getUserUsage(userId) {
-    const sql = `SELECT user_id, message_count, period_start, monthly_message_count, monthly_period_start FROM usage_counters WHERE user_id = ?`;
-    return new Promise((resolve, reject) => {
-      this.db.get(sql, [userId], (err, row) => {
-        if (err) return reject(err);
-        resolve(row || null);
-      });
-    });
-  }
-
-  // User management methods for OAuth authentication
-=======
->>>>>>> 555bba05
   async getUserByGoogleId(googleId) {
     const selectSQL = `SELECT * FROM users WHERE google_id = ?`;
 
@@ -806,150 +791,7 @@
         }
       });
     }
-<<<<<<< HEAD
-  }
-
-  async resetUserUsage(userId, scope = 'daily') {
-    const now = new Date().toISOString();
-    if (scope === 'all') {
-      const sql = `REPLACE INTO usage_counters (user_id, message_count, period_start, monthly_message_count, monthly_period_start) VALUES (?, 0, ?, 0, ?)`;
-      return new Promise((resolve, reject) => {
-        this.db.run(sql, [userId, now, now], function(err) {
-          if (err) return reject(err);
-          resolve({ userId, message_count: 0, period_start: now, monthly_message_count: 0, monthly_period_start: now });
-        });      });
-    }
-    if (scope === 'monthly') {
-      const sql = `UPDATE usage_counters SET monthly_message_count = 0, monthly_period_start = ? WHERE user_id = ?`;
-      return new Promise((resolve, reject) => {
-        this.db.run(sql, [now, userId], function(err) {
-          if (err) return reject(err);
-          resolve();
-        });
-      });
-    }
-    // daily
-    const sql = `UPDATE usage_counters SET message_count = 0, period_start = ? WHERE user_id = ?`;
-    return new Promise((resolve, reject) => {
-      this.db.run(sql, [now, userId], function(err) {
-        if (err) return reject(err);
-        resolve();
-      });
-    });
-  }
-
-  async incrementUserUsage(userId, period = 'day') {
-    const existing = await this.getUserUsage(userId);
-    const now = new Date();
-    if (existing) {
-      const periodStart = new Date(existing.period_start);
-      const monthStart = new Date(existing.monthly_period_start || existing.period_start);
-      if (this._isPeriodExpired(periodStart, now, 'day')) {
-        await this.resetUserUsage(userId, 'daily');
-      }
-      if (this._isPeriodExpired(monthStart, now, 'month')) {
-        await this.resetUserUsage(userId, 'monthly');
-      }
-    } else {
-      // create baseline row
-      const baseline = `INSERT OR REPLACE INTO usage_counters (user_id, message_count, period_start, monthly_message_count, monthly_period_start) VALUES (?, 0, ?, 0, ?)`;
-      const iso = new Date().toISOString();
-      await this.runQuery(baseline, [userId, iso, iso]);
-    }
-    const updateSQL = `UPDATE usage_counters SET message_count = message_count + 1, monthly_message_count = monthly_message_count + 1 WHERE user_id = ?`;
-    await new Promise((resolve, reject) => {
-      this.db.run(updateSQL, [userId], function(err) { if (err) return reject(err); resolve(); });
-    });
-    const updated = await this.getUserUsage(userId);
-    return { messageCount: updated.message_count, periodStart: updated.period_start, monthlyCount: updated.monthly_message_count };
-  }
-
-  async applyUsageDeltas(deltas) {
-    // deltas: [{ userId, dailyDelta, monthlyDelta }]
-    if (!deltas.length) return;
-    await this.runQuery('BEGIN TRANSACTION');
-    try {
-      for (const d of deltas) {
-        const ensure = `INSERT OR IGNORE INTO usage_counters (user_id, message_count, period_start, monthly_message_count, monthly_period_start) VALUES (?,0, CURRENT_TIMESTAMP,0,CURRENT_TIMESTAMP)`;
-        await this.runQuery(ensure, [d.userId]);
-        const update = `UPDATE usage_counters SET message_count = message_count + ?, monthly_message_count = monthly_message_count + ? WHERE user_id = ?`;
-        await this.runQuery(update, [d.dailyDelta || 0, d.monthlyDelta || 0, d.userId]);
-      }
-      await this.runQuery('COMMIT');
-    } catch (e) {
-      await this.runQuery('ROLLBACK');
-      throw e;
-    }
-  }
-
-  async logUsageEvent({ userId, eventType, delta = 0, dailyCount, monthlyCount, ip, source = 'chat', meta = {} }) {
-    const sql = `INSERT INTO usage_events (user_id, event_type, daily_count, monthly_count, delta, ip, source, meta) VALUES (?,?,?,?,?,?,?,?)`;
-    try {
-      await this.runQuery(sql, [userId, eventType, dailyCount, monthlyCount, delta, ip, source, JSON.stringify(meta)]);
-    } catch (e) {
-      logger.warn('Failed to log usage event', { userId, eventType, error: e.message });
-    }
-  }
-
-  async getRecentUsageEvents(limit = 50, userId) {
-    let sql = `SELECT * FROM usage_events`;
-    const params = [];
-    if (userId) { sql += ' WHERE user_id = ?'; params.push(userId); }
-    sql += ' ORDER BY id DESC LIMIT ?'; params.push(limit);
-    return new Promise((resolve, reject) => {
-      this.db.all(sql, params, (err, rows) => err ? reject(err) : resolve(rows));
-    });
-  }
-
-  async getUsageStats() {
-    const totals = await new Promise((resolve) => {
-      this.db.get(`SELECT COUNT(*) as users, SUM(message_count) as daily_messages, SUM(monthly_message_count) as monthly_messages FROM usage_counters`, [], (err, row) => {
-        if (err) return resolve({ users:0,daily_messages:0,monthly_messages:0 });
-        resolve(row);
-      });
-    });
-    const subs = await new Promise((resolve) => {
-      this.db.get(`SELECT COUNT(*) as active_subscriptions, SUM(amount) as mrr FROM payment_subscriptions WHERE status IN ('active','trial')`, [], (err, row) => {
-        if (err) return resolve({ active_subscriptions: 0, mrr: 0 });
-        resolve(row);
-      });
-    });
-    return {
-      users: totals.users || 0,
-      daily_messages: totals.daily_messages || 0,
-      monthly_messages: totals.monthly_messages || 0,
-      active_subscriptions: subs.active_subscriptions || 0,
-      mrr: subs.mrr || 0,
-      timestamp: new Date().toISOString()
-    };
-  }
-
-  async getUserDiagnostic(userId) {
-    const usage = await this.getUserUsage(userId).catch(() => null);
-    const subscription = await this.getPaymentSubscription(userId).catch(() => null);
-    const recentEvents = await this.getRecentUsageEvents(25, userId).catch(() => []);
-    return {
-      userId,
-      usage: usage ? {
-        daily: usage.message_count,
-        daily_period_start: usage.period_start,
-        monthly: usage.monthly_message_count,
-        monthly_period_start: usage.monthly_period_start
-      } : null,
-      subscription: subscription ? {
-        plan: subscription.plan_type,
-        status: subscription.status,
-        current_period_start: subscription.current_period_start,
-        current_period_end: subscription.current_period_end,
-        next_billing_date: subscription.next_billing_date,
-        amount: subscription.amount,
-        currency: subscription.currency
-      } : null,
-      recentUsageEvents: recentEvents,
-      generated_at: new Date().toISOString()
-    };
-=======
->>>>>>> 555bba05
+
   }
 }
 
